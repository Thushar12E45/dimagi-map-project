<!DOCTYPE html>
<html lang="en">
<head>
    <meta charset="UTF-8">
    <meta name="viewport" content="width=device-width, initial-scale=1.0">
    <title>Building Density Clustering</title>

    <!-- Bootstrap CSS -->
    <link href="https://cdn.jsdelivr.net/npm/bootstrap@5.3.3/dist/css/bootstrap.min.css" rel="stylesheet" integrity="sha384-QWTKZyjpPEjISv5WaRU9OFeRpok6YctnYmDr5pNlyT2bRjXh0JMhjY6hW+ALEwIH" crossorigin="anonymous">

    <!-- Leaflet and related libraries -->
    <link rel="stylesheet" href="https://unpkg.com/leaflet@1.7.1/dist/leaflet.css"/>
    <script src="https://unpkg.com/leaflet@1.7.1/dist/leaflet.js"></script>
    <script src="https://unpkg.com/leaflet-draw@1.0.4/dist/leaflet.draw.js"></script>
    <link rel="stylesheet" href="https://unpkg.com/leaflet-draw@1.0.4/dist/leaflet.draw.css"/>
    <script src="https://unpkg.com/leaflet.markercluster@1.5.3/dist/leaflet.markercluster.js"></script>
    <link rel="stylesheet" href="https://unpkg.com/leaflet.markercluster/dist/MarkerCluster.css"/>
    <link rel="stylesheet" href="https://unpkg.com/leaflet.markercluster/dist/MarkerCluster.Default.css"/>
    <link rel="stylesheet" href="https://cdn.jsdelivr.net/npm/bootstrap-icons@1.11.3/font/bootstrap-icons.css">
    <!-- Other libraries -->
    <script src="https://unpkg.com/rbush@3.0.1/rbush.min.js"></script>
    <script src="https://cdnjs.cloudflare.com/ajax/libs/Turf.js/6.5.0/turf.min.js"></script>
    <script src="https://cdn.jsdelivr.net/npm/sweetalert2@11"></script>
    <!-- Select2 CSS -->
    <link href="https://cdn.jsdelivr.net/npm/select2@4.1.0-rc.0/dist/css/select2.min.css" rel="stylesheet" />

    <!-- jQuery and Bootstrap JS -->
    <script src="https://code.jquery.com/jquery-3.6.0.min.js" integrity="sha256-/xUj+3OJU5yExlq6GSYGSHk7tPXikynS7ogEvDej/m4=" crossorigin="anonymous"></script>
    <script src="https://cdn.jsdelivr.net/npm/@popperjs/core@2.11.8/dist/umd/popper.min.js" integrity="sha384-I7E8VVD/ismYTF4hNIPjVp/Zjvgyol6VFvRkX/vR+Vc4jQkC+hVqc2pM8ODewa9r" crossorigin="anonymous"></script>
    <script src="https://cdn.jsdelivr.net/npm/bootstrap@5.3.3/dist/js/bootstrap.min.js" integrity="sha384-0pUGZvbkm6XF6gxjEnlmuGrJXVbNuzT9qBBavbLwCsOGabYfZo0T0to5eqruptLy" crossorigin="anonymous"></script>

    <style>
        body {
            font-family: 'Segoe UI', Tahoma, Geneva, Verdana, sans-serif;
            margin: 0;
            height: 100vh;
            overflow: hidden;
        }

        #map {
            height: 100%;
            width: 100%;
        }

        #container {
            display: flex;
            height: 95vh;
            width: 100vw;
        }

        #left-panel {
            flex: 3;
            padding: 10px;
            position: relative; /* For absolute positioning of button */
            transition: flex 0.3s ease;
        }
        #left-panel.expanded {
            flex: 1 1 100%; /* Expand to full width when sidebar is collapsed */
        }

        #right-panel {
            width: 27vw;
            padding: 10px;
            background-color: #f5f5f5;
            overflow-y: auto;
            transition: transform 0.3s ease;
        }
        #right-panel.collapsed {
            width: 0;
            transform: translateX(100%);
            padding: 0;
        }

        .card {
            margin-bottom: 10px;
            border-radius: 8px;
            box-shadow: 0 2px 4px rgba(0, 0, 0, 0.1);
        }

        .card-body {
            padding: 15px;
        }

        .btn {
            padding: 10px;
            font-size: 14px;
        }

        .color-box {
            display: inline-block;
            width: 20px;
            height: 20px;
            border: 1px solid #999;
            border-radius: 4px;
            margin-left: 10px;
        }

        #grid-details {
            height: 30%;
            overflow-y: auto;
        }

        .cursor-pointer {
            cursor: pointer;
            font-size: 18px;
            color: #555;
        }
        #sidebar-toggle-btn {
            position: absolute;
            top: 15px;
            right: 15px;
            z-index: 1000;
            font-size: 20px;
            background: #fff; /* White background */
            border: 1px solid #ccc; /* Subtle border for definition */
            border-radius: 50%; /* Circular shape */
            width: 34px; /* Fixed width for circle */
            height: 34px; /* Fixed height for circle */
            color: #333;
            padding: 0; /* Remove padding to center icon */
            display: flex;
            align-items: center;
            justify-content: center; /* Center the icon */
            transition: color 0.3s ease, transform 0.3s ease, box-shadow 0.3s ease; /* Added shadow transition */
        }

        #sidebar-toggle-btn:hover {
            color: #007bff;
            transform: scale(1.1);
            box-shadow: 0 2px 4px rgba(0, 0, 0, 0.2); /* Subtle shadow on hover */
        }
        .card-text {
            margin-bottom: 2px !important 
        }
        .download-container {
            position: relative;
        }

        .download-menu {
            position: absolute;
            top: 100%;
            left: 0;
            background: #fff;
            border: 1px solid #ccc;
            border-radius: 4px;
            box-shadow: 0 2px 5px rgba(0, 0, 0, 0.2);
            z-index: 1000;
            width: 100%;
        }

        .download-option {
            display: block;
            width: 100%;
            padding: 10px;
            border: none;
            background: #fff;
            text-align: left;
            cursor: pointer;
            font-size: 14px;
        }

        .download-option:hover {
            background: #f0f0f0;
        }

    </style>
</head>
<body>
    <div class="container-fluid p-0">
        <h3 class="mb-0 ms-3">Building Density Clustering</h3>
        <div id="container">
            <div id="left-panel">
                <button id="sidebar-toggle-btn" title="Toggle Sidebar">
                    <i class="bi bi-chevron-right"></i> <!-- Hamburger icon by default -->
                </button>
                <div id="map" class="mb-3"></div>
                <div id="grid-details" class="card" hidden>
                    <div class="card-body">
                        <h5 class="card-title">Delivery Unit Details <span id="close-grid-details" class="float-end cursor-pointer">×</span></h5>
                        <p id="grid-no" class="card-text">Grid No: None</p>
                        <p id="oa-no" class="card-text">OA: None</p>
                        <p id="cluster-no" class="card-text">Cluster No: None</p>
                        <p id="grid-color" class="card-text">Cluster Color: <span class="color-box" style="background-color: transparent;"></span></p>
                        <p id="grid-buildings" class="card-text">Buildings in the Grid: 0</p>
                        <div class="mb-1" style="width: 30%;">
                            <label for="neighbor-clusters" class="form-label">Reassign to Cluster:</label>
                            <div class="input-group">
                                <select class="form-select" id="neighbor-clusters"></select>
                                <button class="btn btn-success" id="reassign-cluster" onclick="reassignGridToCluster()">Reassign</button>
                            </div>
                        </div>
                    </div>
                </div>
            </div>
            <div id="right-panel">
                <ul class="nav nav-tabs" id="myTab" role="tablist">
                    <li class="nav-item" role="presentation">
                        <button class="nav-link text-dark active" id="polygon-clustering-tab" data-bs-toggle="tab" data-bs-target="#polygon-clustering" type="button" role="tab" aria-controls="polygon-clustering" aria-selected="true">
                            Polygon-Clustering
                        </button>
                    </li>
                    <li class="nav-item" role="presentation">
                        <button class="nav-link text-dark" id="reports-tab" data-bs-toggle="tab" data-bs-target="#reports" type="button" role="tab" aria-controls="reports" aria-selected="false">
                            Reports
                        </button>
                    </li>
                </ul>
                <div class="tab-content" id="myTabContent">
                    <div class="tab-pane fade show active" id="polygon-clustering" role="tabpanel" aria-labelledby="polygon-clustering-tab">
                        <!-- CSV Operations -->
                        <div class="card">
                            <div class="card-body">
                                <h5 class="card-title">CSV Operations</h5>
                                <div class="row g-2">
                                    <div class="col-6">
                                        <input type="text" id="csvDownload" class="d-none" onclick="downloadSampleCsv()">
                                        <label for="csvDownload" class="btn btn-secondary w-100">Download Sample CSV</label>
                                    </div>
                                    <div class="col-6">
                                        <input type="file" id="csvUpload" accept=".csv" class="d-none" onchange="uploadCSVPolygon()">
                                        <label for="csvUpload" class="btn btn-success w-100">Upload CSV</label>
                                    </div>
                                </div>
                                <span id="uploaded-file-name" class="d-block text-muted mt-2">No File Chosen</span>
                            </div>
                        </div>

                        <!-- Area Details -->
                        <div class="card">
                            <div class="card-body">
                                <h5 class="card-title">Opportunity Area Details</h5>
                                <div class="mb-3">
                                    <label for="polygonSelect" class="form-label">Select OA:</label>
                                    <select class="form-select" id="polygonSelect" onchange="updateSelectedPolygon()">
                                        <option value="-1" selected>No OA Selected</option>
                                    </select>
                                </div>
                                <p id="info">Total Buildings: <span id="total-building-count">0</span></p>
                                <p id="info">Buildings in selected OA: <span id="building-count">0</span></p>
                                <p id="clusterCount">Service Areas Created: <span id="cluster-count-val">0</span></p>
                                <div class="mb-3">
                                    <label for="select-sa" class="form-label">Select Service Area:</label>
                                    <select id="select-sa" class="form-select select2" style="width: 100%"></select>
                                </div>
                                <div class="mb-3">
                                    <label for="select-du" class="form-label">Select Grids:</label>
                                    <select id="select-du" class="form-select select2" style="width: 100%;" multiple></select>
                                </div>
                                <div class="mb-3" id="reassign-multi-grid" hidden>
                                    <label for="select-reassign-sa" class="form-label">Reassign to Cluster:</label>
                                    <select id="select-reassign-sa" class="form-select select2" style="width: 100%"></select>
                                    <p></p>
                                    <button class="btn btn-success w-50" id="reassign-multigrid-cluster"
                                            onclick="reassignMultiGrid()">Reassign
                                    </button>
                                </div>
                            </div>
                        </div>

                        <!-- Clustering Settings -->
                        <div class="card">
                            <div class="card-body">
                                <h5 class="card-title">Clustering Settings</h5>
                                <div class="mb-3">
                                    <label for="DBtype" class="form-label">Fetch Buildings From:</label>
                                    <select class="form-select" id="DBtype">
                                        <option value="psql">Postgres Data Base</option>
                                        <option value="GEE">Google Earth Engine (GEE)</option>
                                    </select>
                                </div>
                                <div class="mb-3">
                                    <label for="clusteringType" class="form-label">Specify one parameter:</label>
                                    <select class="form-select" id="clusteringType" onchange="toggleInputFields()">
                                        <option value="kMeans">Number of Service Areas</option>
                                        <option value="balancedKMeans">Number of buildings per Service Area</option>
                                        <option value="bottomUp">Bottom-Up Approach</option>
                                    </select>
                                </div>
                                <div id="noOfClustersIP" class="mb-3 d-none">
                                    <label for="noOfClusters" class="form-label">Number of Service Areas:</label>
                                    <input type="number" class="form-control" id="noOfClusters" min="1" value="3">
                                </div>
                                <div id="noOfBuildingsIP" class="mb-3 d-none">
                                    <label for="noOfBuildings" class="form-label">No of Buildings:</label>
                                    <input type="number" class="form-control" id="noOfBuildings" value="250">
                                </div>
                                <div id="thresholdValueIP" class="mb-3 d-none">
                                    <label for="thresholdVal" class="form-label">Tolerance Value as %:</label>
                                    <input type="number" class="form-control" id="thresholdVal" step="0.01" value="10" min="0" max="100">
                                </div>
                                <div class="mb-3">
                                    <label for="gridLength" class="form-label">Delivery Unit Length in metres:</label>
                                    <input type="number" class="form-control" id="gridLength" step="0.01" value="50">
                                </div>
                            </div>
                        </div>

                        <!-- Actions -->
                        <div class="card">
                            <div class="card-body">
                                <h5 class="card-title">Actions</h5>
                                <div class="row g-2">
                                    <div class="col-6">
                                        <button class="btn btn-success w-100" id="run-clustering" disabled>Get Service Areas</button>
                                    </div>
                                    <div class="col-6">
                                        <button class="btn btn-warning w-100" onclick="clearClusters(selectedPolygonIndex, false)" id="clear-clusters" disabled>Clear Service Areas</button>
                                    </div>
                                    <div class="col-6">
                                        <button class="btn btn-success w-100" id="get-grids" disabled>Get Delivery Units</button>
                                    </div>
                                    <div class="col-6">
                                        <button class="btn btn-warning w-100" addClusters(lastFetchedData, true) id="clear-grids" disabled>Clear Delivery Units</button>
                                    </div>
                                    <div class="col-6">
                                        <button class="btn btn-danger w-100" onclick="clearOA()" id="clear-oa" disabled>Clear Map</button>
                                    </div>
                                    <div class="col-6">
                                        <div class="download-container">
                                            <button class="btn btn-primary w-100" id="download-btn" disabled>Download <span>▼</span></button>
                                            <div id="download-menu" class="download-menu" style="display: none;">
                                                <button id="download-oa-wkt" class="download-option">Download OA WKT</button>
                                                <button id="download-csv-my-maps" class="download-option">Download CSV for My Maps</button>
                                                <button id="download-csv-commcare" class="download-option">Download CSV for CommCare</button>
                                            </div>
                                        </div>
                                    </div>
                                </div>
                            </div>
                        </div>
                    </div>
                    <div class="tab-pane fade" id="reports" role="tabpanel" aria-labelledby="reports-tab">
                        <div class="card">
                            <div class="card-body">
                                <h5 class="card-title">Operations</h5>
                                <div class="row g-2">
                                    <div class="col-6">
                                        <input type="text" id="csvReportSampleDownload" class="d-none" onclick="downloadSampleReportsCsv()">
                                        <label for="csvReportSampleDownload" class="btn btn-secondary w-100">Download Sample CSV</label>
                                    </div>
                                    <div class="col-6">
                                        <input type="file" id="csvReportUpload" accept=".csv" class="d-none" onchange="uploadReportCsv()">
                                        <label for="csvReportUpload" class="btn btn-success w-100">Upload CSV</label>
                                    </div>
                                </div>
                                <span id="uploaded-report-file-name" class="d-block text-muted mt-2">No File Chosen</span>
                            </div>
                        </div>
                        <div class="card">
                            <div class="card-body">
                                <h5 class="card-title">Actions</h5>
                                <div class="row g-2">
                                    <div class="col-12">
                                        <div class="form-check form-switch">
                                            <input class="form-check-input" type="checkbox" role="switch" id="fetchVisitToBuildingsVal">
                                            <label class="form-check-label" for="fetchVisitToBuildingsVal">Fetch Visit to Buildings Data</label>
                                        </div>
                                    </div>
                                    <div class="col-12">
                                        <button class="btn btn-success w-100" id="download-ward-summary-report" disabled>Generate Deployment Summary Report</button>
                                    </div>
                                </div>
                            </div>
                        </div>
                    </div>
                </div>
            </div>
        </div>
    </div>

    <script>
        // Constants and Global Variables
        let hostUrl = "{{ host_url }}";
        let uploadedReportData = null;
        let polygons = [];
        let selectedPolygonIndex = -1;
        let pinLatLng = null;
        let mapDefaultHeight = '100%';
        let selectedGridLayer = null;
<<<<<<< HEAD
        let multiSelectedGridLayers = []
=======
        const allowMultiSelect = false; 
        const DISABLE_COLOR = "#A9A9A9"; // Disabled color for buildings and non-selected clusters

>>>>>>> 66273621
        const defaultPolygonStyle = {
            color: '#3388ff', // Blue outline
            weight: 1,
            fillOpacity: 0,
        };

        const highlightPolygonStyle = {
            fillOpacity: 0.1
        };

        // Map Setup
        const map = L.map('map').setView([9.082, 8.6753], 6);
        L.tileLayer('https://{s}.tile.openstreetmap.org/{z}/{x}/{y}.png', {
            attribution: '&copy; OpenStreetMap contributors'
        }).addTo(map);

        const blackMarkerIcon = L.icon({
            iconUrl: 'https://cdn.jsdelivr.net/gh/pointhi/leaflet-color-markers@master/img/marker-icon-black.png',
            shadowUrl: 'https://cdnjs.cloudflare.com/ajax/libs/leaflet/1.7.1/images/marker-shadow.png',
            iconSize: [25, 41],
            iconAnchor: [12, 41],
            popupAnchor: [1, -34],
            shadowSize: [41, 41]
        });

        const drawnItems = new L.FeatureGroup().addTo(map);
        const drawControl = new L.Control.Draw({
            draw: { polygon: true, rectangle: true, polyline: false, circle: false, marker: { icon: blackMarkerIcon } },
            edit: { featureGroup: drawnItems }
        }).addTo(map);

        const polygonLayers = new Map();
        // Wards and Facilities Setup
        const wardsIndex = new RBush();
        const facilitiesIndex = new RBush();
        let wardsLayer = null, healthFacilitiesLayer = null;
        let loadedWardsBounds = null, loadedHealthBounds = null;
        let clusterBuildingCounts = new Map();
        Promise.all([
            fetch('/static/nigeria_ward.geojson').then(r => r.json()),
            fetch('/static/nigeria_health_facilities.geojson').then(r => r.json())
        ]).then(([wardsData, facilitiesData]) => {
            setupIndex(wardsData, wardsIndex, 'polygon');
            setupIndex(facilitiesData, facilitiesIndex, 'point');
            updateMapLayers();
        });

        const updateMapLayers = debounce(() => {
            updateWards();
            updateHealthFacilities();
        }, 200);
        map.on('zoomend moveend', updateMapLayers);

        // Draw Events
        let isDrawing = false;
        map.on(L.Draw.Event.DRAWSTART, () => {
            isDrawing = true;
        });

        function handleLayerEvent(layer, layerType = null) {
            if (layerType === 'marker' || layer instanceof L.Marker) {
                pinLatLng = [layer.getLatLng().lng, layer.getLatLng().lat];
                drawnItems.addLayer(layer);
                map.panTo(layer.getLatLng());
                $('#run-clustering, #clear-oa, #download-oa-wkt').prop('disabled', false);
                polygons = [];
                updatePolygonDropdown()
            } else if (layerType === 'polygon' || layerType === 'rectangle' || layer instanceof L.Polygon) {
                addOrUpdatePolygon(layer);
                pinLatLng = null;
            }
        }

        map.on(L.Draw.Event.CREATED, (event) => handleLayerEvent(event.layer, event.layerType));
        map.on(L.Draw.Event.EDITED, (event) => {
            event.layers.eachLayer(layer => {
                const index = polygons.findIndex(p => p.layer === layer);
                if (index === -1) {
                    showToast("Edited polygon not found in the list. Please re-draw the polygon.", "warning", 3000, "#FFA500");
                    return;
                }
                clearClusters(index, true)
                if (drawnItems.hasLayer(layer)) {
                    drawnItems.removeLayer(layer);
                }
                if (map.hasLayer(layer)) {
                    map.removeLayer(layer);
                }
                addOrUpdatePolygon(layer, index)
            });
        });

        function updatePolygonDropdown() {
            const $select = $('#polygonSelect');
            $select.empty();
            $select.append('<option value="-1">No OA Selected</option>');
            polygons.forEach((polygon, index) => {
                $select.append(`<option value="${index}">OA ${index + 1}</option>`);
            });
            $select.val(selectedPolygonIndex);
        }

        function updateSelectedPolygon() {
            selectedPolygonIndex = parseInt($('#polygonSelect').val());
            const totalBuildingCount = polygons.reduce((sum, p) => sum + (p.buildingCount || 0), 0);
            if (selectedPolygonIndex !== -1) {
                const selectedPolygon = polygons[selectedPolygonIndex];
                $('#building-count').text(selectedPolygon.buildingCount ?? 0);
                $('#cluster-count-val').text(selectedPolygon.clusterCount ?? 0);
                $('#total-building-count').text(totalBuildingCount ?? 0);
                enableOrDisableHtmlAttribute("run-clustering", false);
                enableOrDisableHtmlAttribute("clear-oa", false);
                enableOrDisableHtmlAttribute("get-grids", !selectedPolygon.clustersData);
                enableOrDisableHtmlAttribute("clear-clusters", !selectedPolygon.clustersData);
                enableOrDisableHtmlAttribute("clear-grids", !selectedPolygon.gridsDataExists);
                showOrHideGridAndClusterSelectIp(!selectedPolygon.gridsDataExists)
                // Simplified enabling/disabling logic for download options
                const polygonExists = true; // A polygon is selected
                const gridsExist = selectedPolygon.gridsDataExists;

                // Enable "Download OA WKT" if a polygon exists
                enableOrDisableHtmlAttribute("download-oa-wkt", !polygonExists);
                // Enable CSV downloads only if grids are drawn
                enableOrDisableHtmlAttribute("download-csv-my-maps", !gridsExist);
                enableOrDisableHtmlAttribute("download-csv-commcare", !gridsExist);
                // Enable the "Download" button if any option is available (i.e., if a polygon exists)
                enableOrDisableHtmlAttribute("download-btn", !polygonExists);
            } else {
                $('#building-count').text(0);
                $('#cluster-count-val').text(0);
                $('#total-building-count').text(0);
                enableOrDisableHtmlAttribute("run-clustering", true);
                enableOrDisableHtmlAttribute("clear-oa", true);
                enableOrDisableHtmlAttribute("get-grids", true);
                enableOrDisableHtmlAttribute("clear-clusters", true);
                enableOrDisableHtmlAttribute("clear-grids", true);

                // Disable all download options and the "Download" button
                enableOrDisableHtmlAttribute("download-oa-wkt", true);
                enableOrDisableHtmlAttribute("download-csv-my-maps", true);
                enableOrDisableHtmlAttribute("download-csv-commcare", true);
                enableOrDisableHtmlAttribute("download-btn", true);
            }
            highlightSelectedPolygon();
            reSizeMap(mapDefaultHeight, true)
        }

        function highlightSelectedPolygon() {
            // Loop through all polygons to apply styles
            polygons.forEach((polygon, index) => {
                const layer = polygon.layer;
                if (!layer) {
                    console.warn(`Polygon at index ${index} has no layer.`);
                    return;
                }

                if (index === selectedPolygonIndex) {
                    // Highlight the selected polygon
                    layer.setStyle(highlightPolygonStyle);
                    // Optionally focus the map on the selected polygon
                    map.fitBounds(layer.getBounds(), { padding: [50, 50] });
                } else {
                    // Revert other polygons to the default style
                    layer.setStyle(defaultPolygonStyle);
                }
            });
        }

        // Utility Functions
        function showToast(title, icon, timer, background, width = '250px') {
            Swal.fire({
                toast: true,
                position: 'bottom-start',
                title,
                icon,
                showConfirmButton: false,
                timer,
                width,
                padding: '5px',
                background,
                color: '#FFFFFF'
            });
        }

        function getColorForNumber(num) {
            if (num == null || num == undefined) return "#808080"; // Return gray for invalid numbers
            // A palette of 94 visually distinct colors using color wheel approach
            const accentColors = [
                // Tertiary Colors (6 colors)
                '#FF8000', // Orange
                '#80FF00', // Chartreuse
                '#0080FF', // Azure
                '#8000FF', // Violet
                '#FF0080', // Rose
                '#00FF80', // Spring Green
                // Additional Distinct Colors (88 colors)
                '#FF4000', '#FF8000', '#FFBF00', '#FFFF00', '#BFFF00', '#80FF00', '#40FF00', '#00FF00',
                '#00FF40', '#00FF80', '#00FFBF', '#00FFFF', '#00BFFF', '#0080FF', '#0040FF', '#0000FF',
                '#4000FF', '#8000FF', '#BF00FF', '#FF00FF', '#FF00BF', '#FF0080', '#FF0040', '#FF0000',
                '#FF3333', '#FF6633', '#FF9933', '#FFCC33', '#FFFF33', '#CCFF33', '#99FF33', '#66FF33',
                '#33FF33', '#33FF66', '#33FF99', '#33FFCC', '#33FFFF', '#33CCFF', '#3399FF', '#3366FF',
                '#3333FF', '#6633FF', '#9933FF', '#CC33FF', '#FF33FF', '#FF33CC', '#FF3399', '#FF3366',
                '#FF3333', '#FF6666', '#FF9999', '#FFCCCC', '#FFFFCC', '#CCFFCC', '#99FFCC', '#66FFCC',
                '#33FFCC', '#33FF99', '#33FF66', '#33FF33', '#66FF33', '#99FF33', '#CCFF33', '#FFFF33',
                '#FFCC33', '#FF9933', '#FF6633', '#FF3333', '#FF3366', '#FF3399', '#FF33CC', '#FF33FF',
                '#CC33FF', '#9933FF', '#6633FF', '#3333FF', '#3366FF', '#3399FF', '#33CCFF', '#33FFFF',
                '#33CCFF', '#3399FF', '#3366FF', '#3333FF', '#6633FF', '#9933FF', '#CC33FF', '#FF33FF'
            ];
            // Ensure the number is within 0-94 range
            const index = Math.abs(num) % 94;
            return accentColors[index];
        }

        function enableOrDisableHtmlAttribute(id, value, attribute = 'disabled') {
            const $element = $('#' + id);
            if (value) {
                $element.attr(attribute, true);
            } else {
                $element.removeAttr(attribute);
            }
        }

        function toggleInputFields() {
            const method = $('#clusteringType').val();
            $('#noOfClustersIP, #noOfBuildingsIP, #thresholdValueIP').addClass('d-none');
            $('#gridLengthIP, #thresholdValueIP').removeClass('d-none');

            if (method === "kMeans") {
                $('#noOfClustersIP').removeClass('d-none');
            } else if (method === "balancedKMeans") {
                $('#noOfBuildingsIP').removeClass('d-none');
            } else if (method === "bottomUp") {
                $('#noOfClustersIP, #noOfBuildingsIP').removeClass('d-none');
            }
            toggleGridButtonsVisibility()
            $('#close-grid-details').off('click').on('click', () => reSizeMap(mapDefaultHeight, true));
            showOrHideGridAndClusterSelectIp(true)
        }

        // Map Data Functions
        function setupIndex(data, index, type) {
            index.load(data.features.map(f => {
                const coords = f.geometry.coordinates;
                const [minLng, minLat, maxLng, maxLat] = type === 'point'
                    ? [coords[0], coords[1], coords[0], coords[1]]
                    : turf.bbox(f);
                return { minX: minLng, minY: minLat, maxX: maxLng, maxY: maxLat, feature: f };
            }));
        }

        function updateWards() {
            const zoom = map.getZoom();
            if (zoom <= 10) {
                wardsLayer?.clearLayers();
                loadedWardsBounds = null;
                return;
            }

            const bounds = map.getBounds();
            if (loadedWardsBounds && loadedWardsBounds.contains(bounds)) return;

            const bbox = [bounds.getWest(), bounds.getSouth(), bounds.getEast(), bounds.getNorth()];
            const visible = wardsIndex.search({ minX: bbox[0], minY: bbox[1], maxX: bbox[2], maxY: bbox[3] })
                .map(item => item.feature);

            if (!wardsLayer) {
                wardsLayer = L.geoJson(null, {
                    style: { color: "black", weight: 1, fillOpacity: 0, dashArray: "4,4" },
                    interactive: false,
                    onEachFeature: (feature, layer) => layer.bindPopup(feature.properties.ward_name)
                }).addTo(map);
            }
            wardsLayer.clearLayers().addData({ type: "FeatureCollection", features: visible });
            loadedWardsBounds = bounds;
        }

        function updateHealthFacilities() {
            const zoom = map.getZoom();
            if (zoom <= 11) {
                healthFacilitiesLayer?.clearLayers();
                loadedHealthBounds = null;
                return;
            }

            const bounds = map.getBounds();
            if (loadedHealthBounds && loadedHealthBounds.contains(bounds)) return;

            const bbox = [bounds.getWest(), bounds.getSouth(), bounds.getEast(), bounds.getNorth()];
            const visible = facilitiesIndex.search({ minX: bbox[0], minY: bbox[1], maxX: bbox[2], maxY: bbox[3] })
                .map(item => item.feature);

            if (!healthFacilitiesLayer) {
                healthFacilitiesLayer = L.markerClusterGroup({ maxClusterRadius: 40 }).addTo(map);
            }
            healthFacilitiesLayer.clearLayers().addLayers(visible.map(f =>
                L.marker([f.geometry.coordinates[1], f.geometry.coordinates[0]])
                    .bindPopup(`<b>${f.properties.name}</b><br>Ward: ${f.properties.ward_name}`)
            ));

            loadedHealthBounds = bounds;
        }

        function debounce(func, wait) {
            let timeout;
            return function (...args) {
                clearTimeout(timeout);
                timeout = setTimeout(() => func.apply(this, args), wait);
            };
        }

        // Map Operation Functions
        function clearOA() {
            polygons = [];
            polygonLayers.forEach(layers => {
                layers.buildingsLayer.remove();
                layers.clusterLayer.remove();
                layers.densityLayer.remove();
            });
            polygonLayers.clear();
            drawnItems.clearLayers();
            enableOrDisableHtmlAttribute("run-clustering", true);
            enableOrDisableHtmlAttribute("get-grids", true);
            enableOrDisableHtmlAttribute("clear-oa", true);
            enableOrDisableHtmlAttribute("download-oa-wkt", true);
            enableOrDisableHtmlAttribute("download-csv-my-maps", true);
            enableOrDisableHtmlAttribute("download-csv-commcare", true);
            enableOrDisableHtmlAttribute("download-btn", true);
            $('#uploaded-file-name').text('No File Chosen');
            updatePolygonDropdown();
            selectedPolygonIndex = -1;
            selectedGridLayer = null;
            $('#building-count').text(0);
            $('#cluster-count-val').text(0);
        }

        function clearClusters(index, clearBuildings) {
            const polygonData = polygons[index];
            if (clearBuildings) {
                polygonData.buildingsLayer.clearLayers();
                polygonData.buildingCount = 0;
                $('#building-count').text(polygons.reduce((sum, p) => sum + (p.buildingCount || 0), 0));
            }
            polygonData.clusterLayer.clearLayers();
            polygonData.clustersData = null;
            polygonData.clusterCount = 0;
            resetGridColor()
            enableOrDisableHtmlAttribute("clear-clusters", true);
            enableOrDisableHtmlAttribute("get-grids", true);
            clearGrids(index);
            $('#cluster-count-val').text(polygons.reduce((sum, p) => sum + (p.clusterCount || 0), 0));
        }

        function clearGrids(index) {
            const polygonData = polygons[index];
            polygonData.densityLayer.clearLayers();
            polygonData.gridsDataExists = false;
            enableOrDisableHtmlAttribute("clear-grids", true);
            enableOrDisableHtmlAttribute("download-csv-my-maps", true);
            enableOrDisableHtmlAttribute("download-csv-commcare", true);
            enableOrDisableHtmlAttribute("download-oa-wkt", false);
            enableOrDisableHtmlAttribute("download-btn", false);
            enableOrDisableHtmlAttribute('grid-details', false, 'hidden')
            polygonData.processedData = { clusters: new Map(), grids: new Map(), buildings: new Map() };
            reSizeMap(mapDefaultHeight, true);
            clearGridAndClusterSelectIp()
            showOrHideGridAndClusterSelectIp(true)
            multiSelectedGridLayers = []
        }

        function resetFields() {
            gridsDataExists = false;
            lastFetchedData = {};
            gridAssignments = new Map();
            gridsData = {};
            processedData = { clusters: new Map(), grids: new Map(), buildings: new Map() };
        }

        function addOrUpdatePolygon(layer, index=-1) {
            isDrawing = false;

            const latlngs = layer.getLatLngs()[0].map(coord => [coord.lng, coord.lat]);
            const polygonLayer = L.polygon(layer.getLatLngs(), { color: 'blue', weight: 1, fillOpacity: 0 }).addTo(drawnItems);
            map.fitBounds(polygonLayer.getBounds());
            // Create layers for this polygon and add them to the map
            const buildingsLayer = L.geoJSON(null, {
                style: () => ({ color: "black", weight: 1, fillOpacity: 0.9 })
            }).addTo(map);
            const clusterLayer = L.featureGroup().addTo(map);
            const densityLayer = L.geoJSON(null).addTo(map);

            const polygonData = {
                layer: polygonLayer,
                latlngs,
                buildingsLayer,
                clusterLayer,
                densityLayer,
                buildingCount: 0,
                clusterCount: 0,
                data: null,
                clustersData: null,
                gridsDataExists: false,
                processedData: { clusters: new Map(), grids: new Map(), buildings: new Map() },
                gridAssignments: new Map(),
                drawnGrids: []
            };
            if (index == -1) {
                index = polygons.length
            }
            polygons[index] = polygonData;
            polygonLayers.set(index, {
                buildingsLayer,
                clusterLayer,
                densityLayer
            });

            updatePolygonDropdown();

            // Automatically select the newly drawn polygon and fetch data
            selectedPolygonIndex = index;
            $('#polygonSelect').val(selectedPolygonIndex);
            fetchData(selectedPolygonIndex, latlngs, null, false);
        }

        function addBuildings(index, data) {
            const polygonData = polygons[index];
            const buildingsLayer = polygonData.buildingsLayer;
            buildingsLayer.clearLayers();
            if (!data.buildings) return;

            L.geoJSON(data.buildings, {
                style: (feature) => ({
                    color: getColorForNumber(feature?.properties?.clusterId),
                    weight: 1,
                    fillColor: getColorForNumber(feature?.properties?.clusterId),
                    fillOpacity: 0.9,
                    interactive: false
                }),
            }).addTo(buildingsLayer);
        }

        function addClusters(index, data, interactive) {
            const polygonData = polygons[index];
            const clusterLayer = polygonData.clusterLayer;
            clusterLayer.clearLayers();
            if (!data.clusters) return;

            const clusterGroups = groupClusters(data.clusters);
            let noOfClusters = 0;
            const clusters = Object.entries(clusterGroups).filter(([_, { points }]) => points.length > 2);

            clusters.forEach(([clusterId, { points }]) => {
                const boundary = turf.convex(turf.featureCollection(points.map(p => turf.point(p))));
                if (boundary) {
                    const color = getColorForNumber(parseInt(clusterId));
                    const boundaryLayer = L.geoJSON(boundary, { color, fillOpacity: 0, interactive: interactive });
                    boundaryLayer.bindTooltip(`Service Area ${parseInt(clusterId) + 1} \n Number of Buildings: ${points.length}`, {
                        sticky: true,
                        direction: 'auto',
                        opacity: 0.9
                    });
                    clusterLayer.addLayer(boundaryLayer);
                    noOfClusters++;
                }
            });

            polygonData.clusterCount = noOfClusters;
            polygonData.avgBuildings = (polygonData.buildingCount / noOfClusters)
            $('#cluster-count-val').text(noOfClusters);
        }

        function generateSquareGrid(bbox, gridSizeDeg) {
            const [minX, minY, maxX, maxY] = bbox;
            const grids = [];
            const xSteps = Math.ceil((maxX - minX) / gridSizeDeg);
            const ySteps = Math.ceil((maxY - minY) / gridSizeDeg);

            for (let i = 0; i < xSteps; i++) {
                for (let j = 0; j < ySteps; j++) {
                    const x = minX + i * gridSizeDeg;
                    const y = minY + j * gridSizeDeg;
                    const grid = {
                        type: "Feature",
                        geometry: {
                            type: "Polygon",
                            coordinates: [[
                                [x, y],
                                [x + gridSizeDeg, y],
                                [x + gridSizeDeg, y + gridSizeDeg],
                                [x, y + gridSizeDeg],
                                [x, y]
                            ]]
                        },
                        properties: {}
                    };
                    grids.push(grid);
                }
            }
            return { type: "FeatureCollection", features: grids };
        }

        function createBuildingIndex(buildings) {
            const tree = new RBush();
            const items = buildings.features.map((feature, index) => {
                const [x, y] = feature.geometry.coordinates;
                return {
                    minX: x,
                    minY: y,
                    maxX: x,
                    maxY: y,
                    index
                };
            });
            tree.load(items);
            return tree;
        }

        function getBuildingsInGridFast(buildingIndex, buildings, grid, assignedBuildingIndices, clusterId) {
            const [minX, minY, maxX, maxY] = turf.bbox(grid);
            const overlapping = buildingIndex.search({ minX, minY, maxX, maxY });
            const features = overlapping
                .filter(item => !assignedBuildingIndices.has(item.index))
                .map(item => {
                    assignedBuildingIndices.add(item.index);
                    buildings.features[item.index].clusterId = clusterId;
                    return buildings.features[item.index];
                });
            return { type: "FeatureCollection", features };
        }

        function createGrids(allBuildings, boundaries, polygonData) {
            const bbox = getExpandedBbox(allBuildings, 0.005);
            const gridSizeDeg = (parseInt($('#gridLength').val()) || 100) / 111000;
            const grid = generateSquareGrid(bbox, gridSizeDeg);

            // Separate grids into non-overlapping and overlapping
            const nonOverlappingGrids = [];
            const overlappingGrids = [];

            grid.features.forEach((currentGrid, gridIndex) => {
                const candidates = [];
                Object.entries(boundaries).forEach(([clusterId, boundary]) => {
                    const intersection = turf.intersect(currentGrid, boundary);
                    if (intersection) {
                        candidates.push({ clusterId: parseInt(clusterId) });
                    }
                });

                if (candidates.length === 1) {
                    nonOverlappingGrids.push({ grid: currentGrid, gridIndex });
                } else if (candidates.length > 1) {
                    overlappingGrids.push({ grid: currentGrid, gridIndex });
                }
            });

            return {
                allGrids: nonOverlappingGrids.concat(overlappingGrids),
                gridSizeDeg
            };
        }

        function toggleGridButtonsVisibility() {
            const clusteringType = $('#clusteringType').val();
            const isKMeans = clusteringType === 'kMeans';

            // Hide/show grid buttons based on clustering type
            $('#get-grids, #clear-grids').toggleClass('d-none', isKMeans);

            // Also update disabled state (optional)
            if (isKMeans) {
                enableOrDisableHtmlAttribute("get-grids", true);
                enableOrDisableHtmlAttribute("clear-grids", true);
                $('#run-clustering').text('Get Delivery Units');
                $('#clear-clusters').text('Clear Delivery Units');
            } else {
                $('#run-clustering').text('Get Service Areas');
                $('#clear-clusters').text('Clear Service Areas');
            }
        }

        function reSizeMap(mapHeight, hideGrids, clearSelectGrids = true) {
            const mapElement = $('#map')[0];
            mapElement.style.height = mapHeight;
            mapElement.style.transition = 'height 0.3s ease';
            setTimeout(() => map.invalidateSize(), 50);
            enableOrDisableHtmlAttribute('grid-details', false, 'hidden')
            if(hideGrids) {
                resetGridColor()
                if(clearSelectGrids) {
                    clearGridAndClusterSelectIp()
                }
            }
        }

        function clearGridAndClusterSelectIp() {
                $('#select-du').val(null).trigger('change.select2');
                $('#select-sa').val(null).trigger('change.select2');
        }

        function showOrHideGridAndClusterSelectIp(hidden) {
            if (hidden) {
                $('#select-sa').closest('.mb-3').hide();
                $('#select-du').closest('.mb-3').hide();
                enableOrDisableHtmlAttribute('reassign-multi-grid', true, 'hidden')
            } else {
                $('#select-sa').closest('.mb-3').show();
            }
        }

        function processGrids(options) {
            resetGridColor()
            const {
                useBackendGrids,
                backendGrids,
                allBuildings,
                boundaries,
                polygonData,
                processedData,
                drawnGrids,
                assignedBuildings,
                buildingIndex,
                data,
                oaIndex
            } = options;

            const gridFeatures = [];

            // Get the appropriate grid source based on the flag
            const gridSource = useBackendGrids ?
                backendGrids.features.map((grid, index) => ({ grid, gridIndex: index })) :
                createGrids(allBuildings, boundaries, polygonData).allGrids;
            gridSource.forEach(({ grid: currentGrid, gridIndex }) => {
                // Determine majority cluster based on the source
                const majorityCluster = useBackendGrids ?
                    ""+currentGrid.properties.cluster_label :
                    findMajorityCluster(currentGrid, boundaries, polygonData.avgBuildings);

                if (!majorityCluster) return;

                // Get buildings count based on the source
                const buildingsInGrid = getBuildingsInGridFast(buildingIndex, allBuildings, currentGrid, assignedBuildings);

                currentGrid.properties.cluster = majorityCluster;
                currentGrid.properties.oaIndex = oaIndex;
                const hasBuildings = buildingsInGrid.features.length > 0;
                const gridBuildingsCount = buildingsInGrid.features.length;

                if (hasBuildings) {
                    reassignAndDrawBuildings(oaIndex, buildingsInGrid, majorityCluster, data, assignedBuildings, processedData, drawnGrids.length + 1);
                }

                // Set grid properties
                currentGrid.properties.style = {
                    color: getColorForNumber(parseInt(majorityCluster)),
                    weight: hasBuildings ? 1 : 0,
                    fillOpacity: hasBuildings ? 0.5 : 0,
                    opacity: hasBuildings ? 1 : 0
                };

                if (gridBuildingsCount > 0) {
                    currentGrid.properties.buildingCount = gridBuildingsCount;
                    currentGrid.properties.cluster = majorityCluster;
                    const gridIndexNum = drawnGrids.length + 1;
                    drawnGrids.push({ grid: currentGrid });

                    // Store grid in processedData
                    const wkt = convertGeoJSONToWKT(currentGrid.geometry);
                    processedData.grids.set(gridIndexNum - 1, {
                        gridWKT: wkt,
                        clusterId: majorityCluster,
                        buildingCount: gridBuildingsCount,
                        geoJSON: currentGrid
                    });

                    currentGrid.properties.gridIndexNum = gridIndexNum;

                    // Update cluster data
                    const clusterId = parseInt(majorityCluster);
                    const clusterData = processedData.clusters.get(clusterId);
                    if (clusterData) {
                        clusterData.buildingCount = (clusterData.buildingCount || 0) + gridBuildingsCount;
                    } else {
                        processedData.clusters.set(clusterId, {
                            clusterId: clusterId,
                            buildingCount: gridBuildingsCount
                        });
                    }

                    gridFeatures.push(currentGrid);
                }
            });

            return gridFeatures;
        }

        function convertGeoJSONToWKT(geometry) {
            if (geometry.type === 'Polygon') {
                const coords = geometry.coordinates[0].map(coord => `${coord[0]} ${coord[1]}`).join(', ');
                return `POLYGON ((${coords}, ${geometry.coordinates[0][0][0]} ${geometry.coordinates[0][0][1]}))`;
            }
            return '';
        }

        function resetGridColor() {
<<<<<<< HEAD
            if (selectedGridLayer) {
                const prevClusterId = parseInt(selectedGridLayer.feature.properties.cluster);
                setGridColor(selectedGridLayer, getColorForNumber(prevClusterId), 1)
=======
            if (selectedGridLayer && selectedPolygonIndex !== undefined && 
                polygons[selectedPolygonIndex] && polygons[selectedPolygonIndex].gridLayer) {
                const gridLayer = polygons[selectedPolygonIndex].gridLayer;
                // Reset all grids to their original colors and opacity
                gridLayer.eachLayer((layer) => {
                    const layerClusterId = parseInt(layer.feature.properties.cluster);
                    layer.setStyle({
                        color: getColorForNumber(layerClusterId),
                        weight: 1,
                        fillOpacity: 0.5,
                        opacity: 1
                    });
                });
>>>>>>> 66273621
            }
            selectedGridLayer = null;
        }

        function setGridColor(layer, color, weight) {
            layer.setStyle({
                color: color,
                weight: weight,
                fillOpacity: 0.4,
                opacity: 1
            });
        }

        function handleGridClick(layer, feature, index, clickedFromUI) {
            if(index !== selectedPolygonIndex) {
                selectedPolygonIndex = index;
                $('#polygonSelect').val(selectedPolygonIndex);
                updateSelectedPolygon()
                populateClusterDropdown(selectedPolygonIndex)
            }

            resetGridColor();
<<<<<<< HEAD
            setGridColor(layer, '#FFFF00', 3)
=======
>>>>>>> 66273621

            selectedGridLayer = layer;
            selectedGridIndex = feature.properties.gridIndexNum - 1;

            const currentGridData = polygons[index].drawnGrids[selectedGridIndex].grid;
            const currentCluster = parseInt(currentGridData.properties.cluster);
            const currentBuildingCount = currentGridData.properties.buildingCount;

            // Highlight all grids in the same cluster with black and adjust opacity for other clusters
            const gridLayer = polygons[index].gridLayer;
            gridLayer.eachLayer((clusterLayer) => {
                const layerClusterId = parseInt(clusterLayer.feature.properties.cluster);
                if (layerClusterId === currentCluster && (clusterLayer.feature.properties.gridIndexNum != selectedGridIndex+1)) {
                    // Highlight current cluster
                    clusterLayer.setStyle({
                        color: '#000000', // Black
                        weight: 2,
                        fillOpacity: 0.5,
                        opacity: 1
                    });
                } else {
                    // Make other clusters lighter
                    clusterLayer.setStyle({
                        color: DISABLE_COLOR,
                        weight: 1,
                        fillOpacity: 0.2, // Reduced opacity for non-selected clusters
                        opacity: 1
                    });
                }
            });

            // Highlight the clicked grid in yellow
            layer.setStyle({
                color: '#FFFF00', // Yellow highlight
                weight: 2,
                fillOpacity: 0.5,
                fillColor: "#FFFF00",
                opacity: 1
            });

            $('#grid-no').text(`Delivery Unit: ${feature.properties.gridIndexNum}`);
            $('#cluster-no').text(`Service Area: ${parseInt(currentCluster) + 1}`);
            $('#grid-buildings').text(`Buildings in the DUs: ${currentBuildingCount}`);
            $('#oa-no').text(`OA: ${index + 1}`);
            $('#grid-color').html(`Service Area Color: <span class="color-box" style="background-color: ${getColorForNumber(currentCluster)};"></span>`);

            setGridNeigboursInDropdown(currentCluster, currentGridData, polygons[index].clusterGroups, index, polygons[index].drawnGrids);
            reSizeMap('70%', false);
            if (clickedFromUI) {
                selectClusterAndGridProgramatically(currentCluster, [selectedGridIndex], null)
            }
        }

        function selectClusterAndGridProgramatically(currentCluster, selectedGridIndex, reassignClusterId) {
            $('#select-sa').val(currentCluster).trigger('change.select2');
            // 2. After cluster dropdown updates, wait a moment then set DU
            setTimeout(() => {
                $('#select-du').val(selectedGridIndex).trigger('change.select2');  // just update Select2 UI
            }, 100);

            if(reassignClusterId != null || reassignClusterId !== undefined) {
                $('#select-reassign-sa').val(reassignClusterId).trigger('change.select2');
            }
        }

        function drawGrids(index, data, useBackendGrids = false) {

            const polygonData = polygons[index];
            const densityLayer = polygonData.densityLayer;
            densityLayer.clearLayers();

            const buildingLayer = polygonData.buildingsLayer;
            buildingLayer.clearLayers();

            polygonData.clusterLayer.clearLayers();
            const drawnGrids = [];
            // Use Maps instead of arrays for processedData
            const processedData = {
                clusters: new Map(), // Map<clusterId, { clusterId, buildingCount }>
                grids: new Map(),    // Map<gridIndex, { gridWKT, clusterId, buildingCount, geoJSON }>
                buildings: new Map() // Map<buildingIndex, { ... }>
            };
            const assignedBuildings = new Set();
            const allBuildings = turf.featureCollection(data.clusters.map(c => turf.point(c.coordinates)));

            // Precompute spatial index for buildings
            const buildingIndex = createBuildingIndex(allBuildings);

            // Precompute cluster groups and boundaries
            const clusterGroups = groupClusters(data.clusters);
            const boundaries = computeBoundaries(clusterGroups);

            // Create grids using the extracted function
            const gridFeatures = processGrids({
                useBackendGrids,
                backendGrids: data.grids,
                allBuildings,
                boundaries,
                polygonData,
                processedData,
                drawnGrids,
                assignedBuildings,
                buildingIndex,
                data,
                oaIndex: index
            });

            // Single L.geoJSON call for all grids
            const gridLayer = L.geoJSON({ type: "FeatureCollection", features: gridFeatures }, {
                style: feature => feature.properties.style,
                onEachFeature: (feature, layer) => {
                    if (feature.properties.buildingCount) {
                        selectedGridIndex = feature.properties.gridIndexNum - 1;
                        const currentGridData = drawnGrids[selectedGridIndex].grid;
                        const currentCluster = currentGridData.properties.cluster;
                        const currentBuildingCount = currentGridData.properties.buildingCount;
                        layer.options.feature = {
                            gridIndex: feature.properties.gridIndexNum - 1
                        };
                        layer.bindTooltip(() => {
                            const clusterId = parseInt(layer.feature.properties.cluster);
                            const clusterData = processedData.clusters.get(clusterId);
                            const totalBuildings = clusterData ? clusterData.buildingCount : 0;

                            return `
                                <b>Service Area:</b> ${parseInt(clusterId) + 1}<br>
                                <b>Delivery Unit:</b> ${feature.properties.gridIndexNum}<br>
                                <b>Buildings in DU:</b> ${currentBuildingCount}<br>
                                <b>Total Buildings in Service Area:</b> ${totalBuildings}
                            `;
                        }, { sticky: true, direction: 'auto', opacity: 0.9 });

                        layer.on('click', () => {
                            handleGridClick(layer, feature, index, true)
                        });
                    }
                }
            }).addTo(densityLayer);

            const buildingsToDraw = [];
            processedData.buildings.forEach((buildingData, buildingIndex) => {
                const buildingFeature = data.buildings.features[buildingIndex];
                if (buildingFeature) {
                    // Ensure cluster_label is set
                    const clusterId = buildingData.clusterId;
                    buildingFeature.properties.cluster_label = clusterId;
                    buildingsToDraw.push(buildingFeature);
                }
            });

            if (buildingsToDraw.length > 0) {
                const buildingsGeoJSON = turf.featureCollection(buildingsToDraw);
                L.geoJSON(buildingsGeoJSON, {
                    style: (feature) => {
                        const clusterId = parseInt(feature.properties.cluster_label);
                        const color = getColorForNumber(clusterId) || DISABLE_COLOR; // Fallback to default color if color is undefined
                        return {
                            color: DISABLE_COLOR,
                            weight: 1,
                            fillColor: DISABLE_COLOR,
                            fillOpacity: 0.5,
                            interactive: false
                        };
                    },
                    onEachFeature: (feature, layer) => {
                        const buildingIndex = data.buildings.features.findIndex(f => f === feature);
                        if (buildingIndex !== -1) {
                            data.buildings.features[buildingIndex].leafletLayer = layer;
                        }
                    }
                }).addTo(buildingLayer);

            }

            processedData.clusters.forEach((cluster, clusterId) => {
                const clusterBuildings = Array.from(processedData.buildings.values()).filter(b => b.clusterId === parseInt(clusterId));
                if (clusterBuildings.length > 0) {
                    const points = turf.featureCollection(clusterBuildings.map(b => turf.point(b.coordinates)));
                    const boundary = turf.convex(points);
                    const boundaryWKT = boundary ? `POLYGON ((${boundary.geometry.coordinates[0].map(coord => `${coord[0]} ${coord[1]}`).join(', ')}))` : "N/A";
                    cluster.boundaryWKT = boundaryWKT;
                } else {
                    cluster.boundaryWKT = "N/A";
                }
                processedData.clusters.set(clusterId, cluster);
            });

            // Store processedData in polygonData
            polygonData.processedData = processedData;
            polygonData.drawnGrids = drawnGrids;
            polygonData.clusterGroups = clusterGroups;
            polygonData.gridLayer = gridLayer;
            polygonData.gridsDataExists = true
            // Update buttons
            enableOrDisableHtmlAttribute("clear-grids", false);
            enableOrDisableHtmlAttribute("download-csv-my-maps", false);
            enableOrDisableHtmlAttribute("download-csv-commcare", false);
            populateClusterDropdown(index)
            showOrHideGridAndClusterSelectIp(false)
        }

        function updateClusterBuildingCounts(processedData, oldClusterId, newClusterId, buildingCount) {
            // Update building counts in clusters using Map
            const oldClusterIdInt = parseInt(oldClusterId);
            const newClusterIdInt = parseInt(newClusterId);

            const oldCluster = processedData.clusters.get(oldClusterIdInt);
            const newCluster = processedData.clusters.get(newClusterIdInt);

            if (oldCluster) {
                oldCluster.buildingCount -= buildingCount;
                if (oldCluster.buildingCount <= 0) {
                    processedData.clusters.delete(oldClusterIdInt);
                } else {
                    processedData.clusters.set(oldClusterIdInt, oldCluster);
                }
            }

            if (newCluster) {
                newCluster.buildingCount += buildingCount;
                processedData.clusters.set(newClusterIdInt, newCluster);
            } else {
                processedData.clusters.set(newClusterIdInt, {
                    clusterId: newClusterIdInt,
                    buildingCount: buildingCount
                });
            }
        }

        function updateGridLayer(gridLayer, gridIndex, newClusterId, processedData, getColorForNumber, oldClusterId) {

            gridLayer.eachLayer((layer) => {
                const feature = layer?.options?.feature;
                if (!feature) {
                    return;
                }

                const layerGridIndex = feature.gridIndex;

                // Update the reassigned grid's color and cluster
                if (layerGridIndex === gridIndex) {
                    const newColor = getColorForNumber(newClusterId);
                    layer.setStyle({ color: newColor });

                    // Update the feature's cluster property
                    layer.feature.properties.cluster = newClusterId;

                    // Update the colors of the buildings in this grid
                    const gridData = processedData.grids.get(gridIndex);
                    if (gridData) {
                        processedData.buildings.forEach((buildingData, buildingIndex) => {
                            const buildingCoords = buildingData.coordinates;
                            const isInGrid = turf.booleanPointInPolygon(turf.point(buildingCoords), gridData.geoJSON);
                            if (isInGrid) {
                                const buildingFeature = buildingData.feature;
                                if (buildingFeature && buildingFeature.leafletLayer) {
                                    buildingFeature.leafletLayer.setStyle({
                                        fillColor: newColor
                                    });
                                    buildingFeature.properties.cluster_label = parseInt(newClusterId);
                                    buildingData.clusterId = parseInt(newClusterId);
                                    processedData.buildings.set(buildingIndex, buildingData);
                                }
                            }
                        });
                    }
                }
            });
        }

        function updateClusterCount(processedData, polygonData) {
            const clusterCount = processedData.clusters.size;
            $('#cluster-count-val').text(clusterCount);
        }

        function reassignMultiGrid() {
            const oaNumber = parseInt($('#oa-no').text().replace('OA: ', '')) -1;
            if ($('#select-reassign-sa').val() === ''){
                showToast(`Error: Please select reassignment cluster`, "error", 3000, "#FF0000");
                return
            }
            const newClusterId = parseInt($('#select-reassign-sa').val());
            const oldClusterId = parseInt($('#select-sa').val());

            if (oldClusterId === newClusterId){
                showToast(`Error: Initial Cluster and New Cluster can't be same for reassignment`, "error", 3000, "#FF0000");
                return
            }
            const currentGridIndexList = []
            multiSelectedGridLayers.forEach(layer => {
                const currentGridIndex = layer.feature.properties.gridIndexNum -1;
                currentGridIndexList.push(currentGridIndex)
                reassignGrid(newClusterId, oaNumber, currentGridIndex, false);
            })
            populateClusterDropdown(oaNumber)
            selectClusterAndGridProgramatically(newClusterId, currentGridIndexList, newClusterId)
            showToast(`Multiple DUs reassigned successfully`, "success", 2000, "#4CAF50");
        }

        function reassignGrid(newClusterId, oaNumber, currentGridIndex, updateUI) {
            const polygonData = polygons[oaNumber];
            const processedData = polygonData.processedData;
            const gridData = processedData.grids.get(currentGridIndex);
            const oldClusterId = parseInt(gridData.clusterId);
            const buildingCount = gridData.buildingCount;

            // Update clusterId in grid data
            gridData.clusterId = newClusterId;
            processedData.grids.set(currentGridIndex, gridData);
            polygonData.drawnGrids[currentGridIndex].grid.properties.cluster = newClusterId;

            // Update building counts
            updateClusterBuildingCounts(processedData, oldClusterId, newClusterId, buildingCount);
            updateGridLayer(polygonData.gridLayer, currentGridIndex, newClusterId, processedData, getColorForNumber, oldClusterId);
            const drawnGrids = polygonData.drawnGrids;
            setGridNeigboursInDropdown(newClusterId, drawnGrids[currentGridIndex].grid, polygonData.clusterGroups, oaNumber, drawnGrids)

            // Update UI
            if(updateUI) {
                $('#cluster-no').text(`Service Area: ${newClusterId + 1}`);
                $('#grid-color').html(`Service Area Color: <span class="color-box" style="background-color: ${getColorForNumber(newClusterId)};"></span>`);
                selectClusterAndGridProgramatically(newClusterId, [currentGridIndex], null)
            }
        }

        function reassignGridToCluster() {
            const newClusterId = parseInt($('#neighbor-clusters').val());
            const oaNumber = parseInt($('#oa-no').text().replace('OA: ', '')) -1;
            reassignGrid(newClusterId, oaNumber, selectedGridIndex, true)
            showToast(`DU reassigned successfully`, "success", 2000, "#4CAF50");
        }

        function setGridNeigboursInDropdown(currentCluster, currentGridData, clusterGroups, index, drawnGrids) {
            const dropdown = $('#neighbor-clusters');
            dropdown.empty();

            const neighborClusters = new Set();
            dropdown.append($('<option>').val(currentCluster).text(`Service Area ${parseInt(currentCluster) + 1} (Current)`));
            neighborClusters.add(parseInt(currentCluster));

            const gridBbox = turf.bbox(currentGridData);
            const gridWidth = (gridBbox[2] - gridBbox[0])/2;
            const gridHeight = (gridBbox[3] - gridBbox[1])/2;

            const directions = [
                { dx: -gridWidth, dy: 0 },  // left
                { dx: gridWidth, dy: 0 },   // right
                { dx: 0, dy: -gridHeight }, // bottom
                { dx: 0, dy: gridHeight }   // top
            ];

            directions.forEach(({ dx, dy }) => {
                const shiftedGrid = turf.transformTranslate(
                    currentGridData,
                    Math.sqrt(dx * dx + dy * dy),
                    Math.atan2(dy, dx) * 180 / Math.PI,
                    { units: 'degrees' }
                );

                drawnGrids.forEach(({ grid }) => {
                    if (turf.booleanIntersects(shiftedGrid, grid)) {
                        const clusterId = parseInt(grid.properties.cluster);
                        neighborClusters.add(clusterId);
                    }
                });
            });

            Array.from(neighborClusters)
                .filter(clusterId => clusterId !== parseInt(currentCluster))
                .sort((a, b) => a - b)
                .forEach(clusterId => {
                    const color = getColorForNumber(clusterId);
                    const optionText = `\u25A0 Service Area ${clusterId + 1}`; // Unicode square
                    const option = $('<option>')
                        .val(clusterId)
                        .text(optionText)
                        .css('color', color); // Color the text (square)
                    dropdown.append(option);
                });

        }

        function groupClusters(clusters) {
            const clusterGroups = {};
            clusterBuildingCounts.clear();
            clusters.forEach((feature, index) => {
                const { cluster, coordinates } = feature;
                if (!clusterGroups[cluster]) {
                    clusterGroups[cluster] = { points: [], indices: [] };
                }
                clusterGroups[cluster].points.push(coordinates);
                clusterGroups[cluster].indices.push(index);
            });
            return clusterGroups;
        }

        function computeBoundaries(clusterGroups) {
            const boundaries = {};
            Object.entries(clusterGroups).forEach(([clusterId, { points }]) => {
                if (points.length > 2) {
                    const turfPoints = points.map(p => turf.point(p));
                    const featureCollection = turf.featureCollection(turfPoints);
                    boundaries[clusterId] = turf.convex(featureCollection);
                }
            });
            return boundaries;
        }

        function getExpandedBbox(featureCollection, buffer) {
            const bbox = turf.bbox(featureCollection);
            return [bbox[0] - buffer, bbox[1] - buffer, bbox[2] + buffer, bbox[3] + buffer];
        }

        function getBuildingsInGrid(allBuildings, grid, assignedBuildingIndices) {
            return turf.featureCollection(
                allBuildings.features.filter((point, buildingIndex) => {
                    if (turf.booleanPointInPolygon(point, grid)) {
                        assignedBuildingIndices.add(buildingIndex);
                        return true;
                    }
                    return false;
                })
            );
        }

        function findMajorityCluster(grid, boundaries, avgBuildingCount) {
            const clusters = [];
            const totalArea = turf.area(grid);
            Object.entries(boundaries).forEach(([clusterId, boundary]) => {
                const intersection = turf.intersect(grid, boundary);
                if (intersection) {
                    const area = turf.area(intersection);
                    const areaRatio = area / totalArea;
                    const clusterIdInt = clusterId;
                    const buildingCount = clusterBuildingCounts.get(clusterIdInt) || 0;
                    clusters.push({ clusterId: clusterIdInt, areaRatio, buildingCount });
                }
            });

            if (clusters.length === 0) {
                console.warn('No intersecting clusters for grid:', grid);
                return null;
            }

            if (clusters.length === 1) {
                // Non-overlapping grid or non-balancing mode: assign to single cluster or largest area
                clusters.sort((a, b) => b.areaRatio - a.areaRatio);
                return clusters[0].clusterId;
            }

            // Overlapping grid: apply balancing logic
            const belowAvg = clusters.filter(c => c.buildingCount < avgBuildingCount);

            if (belowAvg.length === 1) {
                // One below average: assign to that cluster
                return belowAvg[0].clusterId;
            } else {
                // Both above/below average: assign to cluster with largest area
                clusters.sort((a, b) => b.areaRatio - a.areaRatio);
                return clusters[0].clusterId;
            }
        }

        function reassignAndDrawBuildings(index, buildingsInGrid, majorityCluster, data, assignedBuildings, processedData, gridIndexNum) {
            const polygonData = polygons[index];
            if (!polygonData) {
                console.error("reassignAndDrawBuildings - Invalid polygonData for index:", index);
                return;
            }
            if (!data || !data.clusters) {
                console.error("data.clusters is undefined in reassignAndDrawBuildings", data);
                return;
            }

            // Use coordinates to track assigned buildings
            buildingsInGrid.features.forEach(point => {
                const buildingIndex = data.clusters.findIndex(c =>
                    c.coordinates[0] === point.geometry.coordinates[0] &&
                    c.coordinates[1] === point.geometry.coordinates[1]
                );
                if (buildingIndex === -1) {
                    console.warn(`reassignAndDrawBuildings - No building found in data.clusters for point:`, point);
                    return;
                }

                const coordKey = `${data.clusters[buildingIndex].coordinates[0]},${data.clusters[buildingIndex].coordinates[1]}`;
                if (assignedBuildings.has(coordKey)) {
                    return;
                }

                const majorityCount = clusterBuildingCounts.get(majorityCluster) || 0;
                clusterBuildingCounts.set(majorityCluster, majorityCount + 1);

                // Update the cluster assignment
                data.clusters[buildingIndex].cluster = parseInt(majorityCluster);
                assignedBuildings.add(coordKey);

                // Update the building's cluster_label
                const buildingFeature = data.buildings.features[buildingIndex];
                if (buildingFeature) {
                    buildingFeature.properties.cluster_label = parseInt(majorityCluster);
                    const geometry = buildingFeature.geometry;
                    const wkt = geometry.coordinates[0].map(coord => `${coord[0]} ${coord[1]}`).join(', ');
                    // Store building data in processedData.buildings for later updates
                    processedData.buildings.set(buildingIndex, {
                        coordinates: point.geometry.coordinates,
                        clusterId: parseInt(majorityCluster),
                        feature: buildingFeature,
                        gridIndex: gridIndexNum -1,
                        wkt: wkt
                    });
                }
            });
        }

        function downloadGmapData() {
            const polygonData = polygons[selectedPolygonIndex];
            if (!polygonData || !polygonData.processedData) {
                console.error("No processed data available for download at index:", index, polygonData);
                return;
            }
            const processedData = polygonData.processedData;
            if (!processedData.clusters.size && !processedData.grids.size && !processedData.buildings.size) {
                console.error("No processed data available for download");
                return;
            }
            let clusterCsvContent = "WKT,name,description,SA,OA\n";
            processedData.clusters.forEach((cluster, clusterId) => {
                clusterCsvContent += `"${cluster.boundaryWKT}",SA ${parseInt(cluster.clusterId) + 1},${cluster.buildingCount},-,${selectedPolygonIndex + 1}\n`;
            });
            processedData.grids.forEach((grid, index) => {
                if (grid.buildingCount > 0) {
                    clusterCsvContent += `"${grid.gridWKT}",DU ${index + 1},${grid.buildingCount},${parseInt(grid.clusterId) + 1},${selectedPolygonIndex + 1}\n`;
                }
            });
            let buildingsCsvContent = "Name,OA,SA,DU,latitude,longitude,area_in_meters,confidence,geometry,full_plus_code\n";
            processedData.buildings.forEach((building, index) => {
                const featureProps = building.feature.properties || {};
                const gridIndex = building.gridIndex !== undefined ? building.gridIndex + 1 : "N/A";
                const latitude = building.coordinates[1];
                const longitude = building.coordinates[0];
                const areaInMeters = featureProps.area_in_meters || "N/A";
                const confidence = featureProps.confidence || "N/A";
                const fullPlusCode = featureProps.full_plus_code || "N/A";
                buildingsCsvContent += `Building ${index + 1},${selectedPolygonIndex + 1},${parseInt(building.clusterId) + 1},${gridIndex},${latitude},${longitude},${areaInMeters},${confidence},"${building.wkt}",${fullPlusCode}\n`;
            });
            downloadCsv(clusterCsvContent, 'service_area_&_delivery_units.csv');
            downloadCsv(buildingsCsvContent, 'buildings.csv');
            downloadOAWkt();
            showToast("CSV downloaded! Import into Google My Maps at mymaps.google.com.", "success", 3000, "#00FF00");
        }

        function downloadCsvForCommCare() {
            const polygonData = polygons[selectedPolygonIndex];
            if (!polygonData || !polygonData.processedData) {
                console.error("No processed data available for download at index:", index, polygonData);
                return;
            }
            const processedData = polygonData.processedData;
            let csvContent = "name,delivery_target,delivery_count,radius,centroid,bounding_box,service_area,flw,WKT,distance between adj sides 1,distance between adj sides 2,#Buildings,Surface Area (sq. meters), OA\n";
            processedData.grids.forEach((grid, index) => {
                if (grid.buildingCount === 0) return;
                const geometry = grid.geoJSON.geometry;
                const bbox = turf.bbox(grid.geoJSON);
                const widthDeg = bbox[2] - bbox[0];
                const heightDeg = bbox[3] - bbox[1];
                const widthMeters = widthDeg * 111000 * Math.cos(turf.centroid(grid.geoJSON).geometry.coordinates[1] * Math.PI / 180);
                const heightMeters = heightDeg * 111000;
                const radius = widthMeters / 2;
                const centroid = turf.centroid(grid.geoJSON).geometry.coordinates;
                const centroidStr = `${centroid[1]} ${centroid[0]}`;
                const boundingBox = geometry.coordinates[0].map(coord => `${coord[1]} ${coord[0]}`).join(' ');
                const surfaceArea = turf.area(grid.geoJSON);
                const gridName = `Delivery Unit ${index + 1}`;
                const deliveryTarget = 1, deliveryCount = 0;
                csvContent += `"${gridName}",${deliveryTarget},${deliveryCount},${radius},"${centroidStr}",${boundingBox},${parseInt(grid.clusterId) + 1},"","${grid.gridWKT}",${widthMeters},${heightMeters},${grid.buildingCount},${surfaceArea},${selectedPolygonIndex + 1}\n`;
            });
            downloadCsv(csvContent, 'csv_for_CommCare.csv');
            showToast("CommCare CSV downloaded!", "success", 3000, "#00FF00");
        }

        function downloadSampleCsv() {
            const clusterCsvContent = `LLO Name,Total Area\n"Test LLO","POLYGON ((13.1623186 11.8734809, 13.1623186 11.8605101, 13.1755186 11.8605101, 13.1755186 11.8734809, 13.1623186 11.8734809))"`;
            downloadCsv(clusterCsvContent, 'sample_csv_file.csv');
        }

        function downloadCsv(csvContent, fileName) {
            const blob = new Blob([csvContent], { type: "text/csv" });
            const url = window.URL.createObjectURL(blob);
            const a = document.createElement('a');
            a.href = url;
            a.download = fileName;
            document.body.appendChild(a);
            a.click();
            document.body.removeChild(a);
            window.URL.revokeObjectURL(url);
        }

        function uploadCSVPolygon() {
            clearOA();
            const fileInput = $('#csvUpload')[0];
            const file = fileInput.files[0];
            if (!file) return showToast("Please select a CSV file.", "warning", 3000, "#FFA500");
            const reader = new FileReader();
            reader.onload = function (event) {
                let successCount = 0;
                let errorCount = 0;
                try {
                    const rows = event.target.result.split('\n').filter(row => row.trim());
                    if (rows.length < 2) throw new Error("CSV has no data rows.");
                    const parseCSVRow = row => {
                        const fields = [];
                        let inQuotes = false, field = '';
                        for (let char of row) {
                            if (char === '"') inQuotes = !inQuotes;
                            else if (char === ',' && !inQuotes) {
                                fields.push(field.trim());
                                field = '';
                            } else field += char;
                        }
                        fields.push(field.trim());
                        return fields;
                    };
                    const header = parseCSVRow(rows[0]);
                    for (let i = 1; i < rows.length; i++) {
                        try {
                            const dataRow = parseCSVRow(rows[i]);
                            if (dataRow.length < 2) throw new Error(`Row ${i + 1}: Lacks sufficient columns.`);
                            const wktString = dataRow[1];
                            if (!wktString.match(/^POLYGON \(\(.*\)\)$/)) throw new Error(`Row ${i + 1}: Invalid POLYGON format.`);
                            const coordsStr = wktString.match(/POLYGON \(\((.*?)\)\)/)?.[1];
                            if (!coordsStr) throw new Error(`Row ${i + 1}: Coordinates should not be empty`);
                            const latLngs = coordsStr.split(/, ?/).map(coord => {
                                const [lon, lat] = coord.split(' ').map(Number);
                                if (isNaN(lon) || isNaN(lat)) throw new Error(`Row ${i + 1}: Invalid coordinate values.`);
                                return [lat, lon];
                            });
                            const mockLayer = {
                                getLatLngs: () => [latLngs.map(([lat, lng]) => ({ lat, lng }))],
                                getBounds: () => L.latLngBounds(latLngs)
                            };
                        showToast(`Row ${i + 1}: OA loaded from CSV!`, "success", 2000, "#4CAF50");
                            addOrUpdatePolygon(mockLayer);
                            successCount++;
                        } catch (error) {
                            errorCount++;
                            showToast(`Error: ${error.message}`, "error", 3000, "#FF0000");
                            return
                        }
                    }
                    if (successCount > 0 && errorCount === 0) {
                        $('#uploaded-file-name').text(file.name);
                    }
                    if (successCount === 0 && errorCount > 0) {
                        $('#uploaded-file-name').text('No File Chosen');
                    }
                } catch (error) {
                    showToast(`Error: ${error.message}`, "error", 3000, "#FF0000");
                    $('#uploaded-file-name').text('No File Chosen');
                } finally {
                    fileInput.value = '';
                }
            };
            reader.onerror = () => showToast("Error reading CSV file.", "error", 3000, "#FF0000");
            reader.readAsText(file);
        }

        function downloadSampleReportsCsv() {
            const headers = `visit_id,opportunity_name,flw_id,visit_date,opportunity_id,latitude,longitude,elevation_in_m,accuracy_in_m`;
            const rows = [
                `161605,Solina | CHC Givewell 100k,1502,2025-02-11 17:54:06.307000+00:00,411,11.2649667,7.64974,648.1,5.7`,
                `161606,Solina | CHC Givewell 100k,1502,2025-02-11 17:58:29.396000+00:00,411,11.265,7.649735,663.4,4.4`,
                `161990,Solina | CHC Givewell 100k,1439,2025-02-12 10:29:46.731000+00:00,411,11.2005818,7.8001467,686.3,8.5`
            ];
            
            const csvContent = [headers, ...rows].join('\n');
            downloadCsv(csvContent, 'sample_summary_report_input_csv_file.csv');
        }

        function uploadReportCsv() {
            const fileInput = $('#csvReportUpload')[0];
            const file = fileInput.files[0];
            if (!file) return showToast("Please select a CSV file.", "warning", 3000, "#FFA500");
            const reader = new FileReader();
            reader.onload = function (event) {
                try {
                    const rows = event.target.result.split('\n').filter(row => row.trim());
                    if (rows.length < 2) throw new Error("CSV has no data rows.");
                    const parseCSVRow = row => {
                        const fields = [];
                        let inQuotes = false, field = '';
                        for (let char of row) {
                            if (char === '"') inQuotes = !inQuotes;
                            else if (char === ',' && !inQuotes) {
                                fields.push(field.trim());
                                field = '';
                            } else field += char;
                        }
                        fields.push(field.trim());
                        return fields;
                    };
                    const header = parseCSVRow(rows[0]);
                    const data = rows.slice(1).map(row => {
                        const fields = parseCSVRow(row);
                        return header.reduce((obj, h, i) => {
                            obj[h] = fields[i] || '';
                            return obj;
                        }, {});
                    });
                    uploadedReportData = data; // Store the parsed CSV data
                    $('#uploaded-report-file-name').text(file.name);
                    showToast("CSV uploaded successfully!", "success", 3000, "#4CAF50");
                    enableOrDisableHtmlAttribute("download-ward-summary-report", false); // Enable download button
                } catch (error) {
                    showToast(`Error: ${error.message}`, "error", 3000, "#FF0000");
                    $('#uploaded-report-file-name').text('No File Chosen');
                    uploadedReportData = null;
                    enableOrDisableHtmlAttribute("download-ward-summary-report", true);
                } finally {
                    fileInput.value = '';
                }
            };
            reader.onerror = () => showToast("Error reading CSV file.", "error", 3000, "#FF0000");
            reader.readAsText(file);
        }

        function  downloadWardsSummaryReport() {
            if (!uploadedReportData) {
                showToast("No report data available. Please upload a CSV first.", "warning", 3000, "#FFA500");
                return;
            }

            showToast('Generating report...', 'info', undefined, '#ff9300');
            let filename = 'Ward_summary_report.csv';
            const fetchVisitToBuildingsVal = $('#fetchVisitToBuildingsVal').prop('checked');
            fetch(`${hostUrl}/generate_report`, {
                method: 'POST',
                headers: { 'Content-Type': 'application/json' },
                body: JSON.stringify({ data: uploadedReportData, fetchVisitToBuildingsVal })
            })
            .then(response => {
                if (!response.ok) {
                    throw new Error(`Failed to generate report: ${response.statusText}`);
                }
                return response.blob();
            })
            .then(blob => {
                const url = window.URL.createObjectURL(blob);
                const a = document.createElement('a');
                a.href = url;
                a.download = filename;
                document.body.appendChild(a);
                a.click();
                document.body.removeChild(a);
                window.URL.revokeObjectURL(url);
                showToast("Report Generatec successfully!", "success", 2000, "#4CAF50");
            })
            .catch(error => {
                showToast(`Error: ${error.message}`, 'error', 5000, '#FF0000', '300px');
                console.error('Error:', error);
            })
        }

        function validateClusteringInputs(clusteringType, pinLatLng, polygon) {
            const showWarning = (message) => {
                showToast(message, "warning", 3000, "#FFA500");
                $('#run-clustering, #clear-oa, #download-oa-wkt').prop('disabled', false);
            };
            if (clusteringType === "bottomUp" && !pinLatLng) {
                showWarning("Please drop a pin on the map first.");
                return false;
            }
            if (clusteringType !== "bottomUp" && (!polygon || polygon.length === 0)) {
                showWarning("Please draw a polygon on the map first.");
                return false;
            }
            return true;
        }

        function fetchData(index, polygon, pinLatLng, fetchClusters) {
            if (index === -1 && !pinLatLng) {
                showToast("Please select a polygon or drop a pin.", "warning", 3000, "#FFA500");
                return;
            }
            const polygonData = polygons[index];
            if (polygonData.data && !fetchClusters) {
                $('#building-count').text(polygonData.buildingCount ?? 0);
                addBuildings(index, polygonData.data);
                updateSelectedPolygon();
                return;
            }
            polygonData.densityLayer.clearLayers();
            polygonData.clusterLayer.clearLayers();
            let thresholdVal = $('#thresholdVal').val() || 0.5;
            if (thresholdVal > 100) thresholdVal = 100;
            if (thresholdVal < 0) thresholdVal = 0;
            const clusteringType = $('#clusteringType').val();
            const dbType = $('#DBtype').val();
            let noOfClusters = $('#noOfClusters').val();
            if (noOfClusters <= 0) noOfClusters = 1;
            let noOfBuildings = $('#noOfBuildings').val();
            if (noOfBuildings <= 0) noOfBuildings = 1;
            const gridLength = $('#gridLength').val();

            if (!validateClusteringInputs(clusteringType, pinLatLng, polygon)) {
                return;
            }

            const requestBody = {
                pin: pinLatLng,
                polygon,
                clusteringType,
                noOfClusters,
                noOfBuildings,
                gridLength,
                thresholdVal,
                fetchClusters,
                dbType
            };
            showToast('Fetching data...', 'info', undefined, '#ff9300');
            let url = 'get_building_density';
            if (clusteringType === 'kMeans' && fetchClusters)
                url = 'get_building_density_v2'
            fetch(`${hostUrl}/${url}`, {
                method: 'POST',
                headers: { 'Content-Type': 'application/json' },
                body: JSON.stringify(requestBody)
            })
                .then(response => {
                    if (fetchClusters) {
                        enableOrDisableHtmlAttribute("clear-clusters", false);
                    }
                    enableOrDisableHtmlAttribute("clear-oa", false);
                    enableOrDisableHtmlAttribute("download-oa-wkt", false);
                    enableOrDisableHtmlAttribute("download-btn", false);
                    enableOrDisableHtmlAttribute("run-clustering", false);
                    return response.json();
                })
                .then(data => {
                    Swal.close();
                    if (data.error) {
                        showToast(`Error: ${data.error}`, 'error', 5000, '#FF0000', '300px');
                    } else {
                        showToast('Data loaded!', 'success', 2000, '#4CAF50');
                        polygonData.buildingCount = data.building_count ?? 0;
                        $('#building-count').text(polygonData.buildingCount);
                        if (data.building_count == 0) showToast(`No Buildings in the OA`, 'error', 5000, '#FF0000', '300px');
                        polygonData.data = data;
                        if (fetchClusters) {
                            polygonData.clustersData = data;
                            addClusters(index, data, true);
                            enableOrDisableHtmlAttribute("get-grids", false);
                        }
                        addBuildings(index, data);
                        updateSelectedPolygon();
                        if(clusteringType === 'kMeans' && fetchClusters) {
                            drawGrids(index, data, true)
                        }
                    }
                })
                .catch(error => {
                    Swal.close();
                    showToast(`Error: ${error.message}`, 'error', 5000, '#FF0000', '300px');
                    console.error('Error:', error);
                    $('#building-count').text("Error fetching data");
                    enableOrDisableHtmlAttribute("clear-clusters", false);
                    enableOrDisableHtmlAttribute("clear-oa", false);
                    enableOrDisableHtmlAttribute("download-oa-wkt", false);
                    enableOrDisableHtmlAttribute("download-btn", false);
                });
        }

        function downloadOAWkt() {
            const polygonData = polygons[selectedPolygonIndex];
            const coordsStr = polygonData.latlngs.map(coord => `${coord[0]} ${coord[1]}`).join(', ');
            const wkt = `POLYGON ((${coordsStr}))`;
            const csvContent = `OA Wkt\n"${wkt}"`;
            downloadCsv(csvContent, `oa_${selectedPolygonIndex + 1}_wkt.csv`);
            showToast("OA WKT downloaded!", "success", 2000, "#4CAF50");
        }

        $(document).ready(function () {
            toggleInputFields();
            $('#sidebar-toggle-btn').on('click', toggleSidebar);
        });

        function populateClusterDropdown(index) {
            const clusterSelect = $('#select-sa');
            const gridReassignmentSelect = $('#select-reassign-sa');
            // Clear existing options
            clusterSelect.empty();
            gridReassignmentSelect.empty();

            // Add an empty option for the placeholder
            clusterSelect.append(new Option('', '', true, true));
            gridReassignmentSelect.append(new Option('', '', true, true));

            // Populate options from clusterMap, sorted by clusterId
            const clusterMap = polygons[index].processedData.clusters;
            // Convert clusterMap to an array and sort by clusterId
            const sortedClusters = Array.from(clusterMap.entries()).sort((a, b) => a[0] - b[0]);
            sortedClusters.forEach(([clusterId, cluster]) => {
                const label = `Service Area ${parseInt(clusterId) + 1} (${cluster.buildingCount} buildings)`;
                clusterSelect.append(new Option(label, clusterId));
                gridReassignmentSelect.append(new Option(label, clusterId));
            });

            // Initialize or reinitialize Select2
            clusterSelect.select2({
                placeholder: 'Select a cluster...',
                allowClear: true,
                width: 'resolve'
            });

            // Initialize or reinitialize Select2
            gridReassignmentSelect.select2({
                placeholder: 'Select a cluster...',
                allowClear: true
            });

            // Handle selection change
            clusterSelect.on('change.select2', function () {
                const selectedValue = $(this).val();
                if (selectedValue) {
                    populateGridDropdown(index, parseInt(selectedValue));
                }
            });

            // Handle clear event
            clusterSelect.on('select2:clear', function () {
                reSizeMap(mapDefaultHeight, true);
            });
        }

        function populateGridDropdown(index, clusterId) {
            const gridSelect = $('#select-du');
            gridSelect.empty();

            const gridMap = polygons[index].processedData.grids;

            gridMap.forEach((grid, gridIndex) => {
                if (parseInt(grid.clusterId) === clusterId) {
                    const label = `DU ${gridIndex + 1} (${grid.buildingCount} buildings)`;
                    gridSelect.append(new Option(label, gridIndex));
                }
            });

            gridSelect.select2({
                placeholder: 'Select grids...',
                allowClear: true,
                width: 'resolve',
                closeOnSelect: false,
                templateSelection: function (data, container) {
                            // Get all selected items
                            const $select = $(data.element).closest('select');
                            const selectedItems = $select.select2('data');

                            // If there are 3 or fewer selected items, show them all
                            if (selectedItems.length <= 4) {
                                return data.text; // Default display for individual items
                            } else {
                                // If more than 3 items are selected, show a summary
                                if (data.id === selectedItems[0].id) {
                                    // For the first selected item, show the summary
                                    return `${selectedItems.length} grids selected`;
                                }
                                // For other items, hide them by returning an empty string
                                return '';
                            }
                        }
            });

            // Explicitly clear any default selections after initialization
            gridSelect.val(null).trigger('change.select2');
            gridSelect.closest('.mb-3').show();

            gridSelect.on('change.select2', function (e) {
                let selectedValues = $(this).val();
                const polygonData = polygons[index];
                if(multiSelectedGridLayers) {
                    multiSelectedGridLayers.forEach(layer => {
                        const color = getColorForNumber(layer.feature.properties.cluster)
                        setGridColor(layer, color ,1);
                    })
                }
                multiSelectedGridLayers= []
                if (selectedValues.length === 1) {
                    const selectedGridIndex = parseInt(selectedValues[0]);
                    // Find the corresponding grid layer (L.geoJSON layer)
                    polygonData?.gridLayer?.eachLayer((layer) => {
                        const feature = layer?.options?.feature;
                        if (feature?.gridIndex === selectedGridIndex) {
                            handleGridClick(layer, layer.feature, index, false);
                        }
                    });
                    enableOrDisableHtmlAttribute('reassign-multi-grid', true, 'hidden')
                } else {
                    reSizeMap(mapDefaultHeight, true, false);
                    polygonData?.gridLayer?.eachLayer((layer) => {
                        const feature = layer?.options?.feature;
                        if (feature && selectedValues.includes(String(feature.gridIndex))) {
                            multiSelectedGridLayers.push(layer);
                            setGridColor(layer, '#FFFF00', 3);
                        }
                        selectedGridLayer = null
                    });
                    enableOrDisableHtmlAttribute('reassign-multi-grid', false, 'hidden')
                }
            })

            gridSelect.on('select2:clear', function (e) {
                reSizeMap(mapDefaultHeight, true);
            });
        }

        function toggleSidebar() {
            const $rightPanel = $('#right-panel');
            const $leftPanel = $('#left-panel');
            const $toggleBtn = $('#sidebar-toggle-btn i');
            if ($rightPanel.hasClass('collapsed')) {
                $rightPanel.removeClass('collapsed');
                $leftPanel.removeClass('expanded');
                $toggleBtn.removeClass('bi-chevron-left').addClass('bi-chevron-right');
                $('#sidebar-toggle-btn').attr('title', 'Collapse Sidebar');
            } else {
                $rightPanel.addClass('collapsed');
                $leftPanel.addClass('expanded');
                $toggleBtn.removeClass('bi-chevron-right').addClass('bi-chevron-left');
                $('#sidebar-toggle-btn').attr('title', 'Expand Sidebar');
            }
            setTimeout(() => map.invalidateSize(), 300);
        }

        $('#run-clustering').on('click', () => {
            if (selectedPolygonIndex !== -1) {
                fetchData(selectedPolygonIndex, polygons[selectedPolygonIndex].latlngs, pinLatLng, true);
            } else {
                showToast("Please select a polygon.", "warning", 3000, "#FFA500");
            }
        });

        $('#download-ward-summary-report').on('click', () => {
            downloadWardsSummaryReport()
        });

        $('#clear-clusters').on('click', () => {
            if (selectedPolygonIndex !== -1) {
                clearClusters(selectedPolygonIndex, false);
            } else {
                showToast("Please select a polygon.", "warning", 3000, "#FFA500");
            }
        });

        $('#get-grids').on('click', () => {
            if (selectedPolygonIndex !== -1) {
                const polygonData = polygons[selectedPolygonIndex];
                if (polygonData.clustersData) {
                    drawGrids(selectedPolygonIndex, polygonData.clustersData);
                } else {
                    showToast("Please get service areas first.", "warning", 3000, "#FFA500");
                }
            } else {
                showToast("Please select a polygon.", "warning", 3000, "#FFA500");
            }
        });

        $('#clear-grids').on('click', () => {
            if (selectedPolygonIndex !== -1) {
                clearGrids(selectedPolygonIndex);
                const polygonData = polygons[selectedPolygonIndex];
                if (polygonData.clustersData) {
                    addClusters(selectedPolygonIndex, polygonData.clustersData, true);
                }
            } else {
                showToast("Please select a polygon.", "warning", 3000, "#FFA500");
            }
        });

        // Dropdown menu for Download button
        const downloadBtn = document.getElementById('download-btn');
        const downloadMenu = document.getElementById('download-menu');

        // Toggle dropdown menu on click
        downloadBtn.addEventListener('click', () => {
            if (!downloadBtn.disabled) {
                downloadMenu.style.display = downloadMenu.style.display === 'block' ? 'none' : 'block';
                downloadBtn.setAttribute('aria-expanded', downloadMenu.style.display === 'block' ? 'true' : 'false');
            }
        });

        // Hide dropdown when clicking outside
        document.addEventListener('click', (event) => {
            if (!downloadBtn.contains(event.target) && !downloadMenu.contains(event.target)) {
                downloadMenu.style.display = 'none';
                downloadBtn.setAttribute('aria-expanded', 'false');
            }
        });

        // Handle download options
        document.getElementById('download-oa-wkt').addEventListener('click', () => {
            downloadMenu.style.display = 'none';
            downloadBtn.setAttribute('aria-expanded', 'false');
            downloadOAWkt();
        });

        document.getElementById('download-csv-my-maps').addEventListener('click', () => {
            downloadMenu.style.display = 'none';
            downloadBtn.setAttribute('aria-expanded', 'false');
            downloadGmapData();
        });

        document.getElementById('download-csv-commcare').addEventListener('click', () => {
            downloadMenu.style.display = 'none';
            downloadBtn.setAttribute('aria-expanded', 'false');
            downloadCsvForCommCare();
        });

        $(document).ready(function () {
            toggleInputFields();
            $('#sidebar-toggle-btn').on('click', toggleSidebar);

            // Function to activate tab based on URL parameter
            function activateTabFromURL() {
                const urlParams = new URLSearchParams(window.location.search);
                const tabParam = urlParams.get('tab');

                if (tabParam) {
                    let tabId = '';
                    switch (tabParam.toLowerCase()) {
                        case 'polygon-clustering':
                            tabId = '#polygon-clustering-tab';
                            break;
                        case 'reports':
                            tabId = '#reports-tab';
                            break;
                        default:
                            tabId = '#polygon-clustering-tab'; // Default tab
                    }

                    // Activate the tab
                    const tab = new bootstrap.Tab(document.querySelector(tabId));
                    tab.show();

                    // Update the URL without reloading (optional)
                    window.history.replaceState(null, '', `?tab=${tabParam}`);
                } else {
                    const defaultTab = new bootstrap.Tab(document.querySelector('#polygon-clustering-tab'));
                    defaultTab.show();
                }
            }

            activateTabFromURL();

            window.addEventListener('popstate', activateTabFromURL);
        });

    </script>
    <script src="https://cdn.jsdelivr.net/npm/select2@4.1.0-rc.0/dist/js/select2.min.js"></script>
</body>
</html><|MERGE_RESOLUTION|>--- conflicted
+++ resolved
@@ -377,13 +377,9 @@
         let pinLatLng = null;
         let mapDefaultHeight = '100%';
         let selectedGridLayer = null;
-<<<<<<< HEAD
         let multiSelectedGridLayers = []
-=======
-        const allowMultiSelect = false; 
         const DISABLE_COLOR = "#A9A9A9"; // Disabled color for buildings and non-selected clusters
 
->>>>>>> 66273621
         const defaultPolygonStyle = {
             color: '#3388ff', // Blue outline
             weight: 1,
@@ -1087,11 +1083,6 @@
         }
 
         function resetGridColor() {
-<<<<<<< HEAD
-            if (selectedGridLayer) {
-                const prevClusterId = parseInt(selectedGridLayer.feature.properties.cluster);
-                setGridColor(selectedGridLayer, getColorForNumber(prevClusterId), 1)
-=======
             if (selectedGridLayer && selectedPolygonIndex !== undefined && 
                 polygons[selectedPolygonIndex] && polygons[selectedPolygonIndex].gridLayer) {
                 const gridLayer = polygons[selectedPolygonIndex].gridLayer;
@@ -1105,7 +1096,6 @@
                         opacity: 1
                     });
                 });
->>>>>>> 66273621
             }
             selectedGridLayer = null;
         }
@@ -1128,10 +1118,6 @@
             }
 
             resetGridColor();
-<<<<<<< HEAD
-            setGridColor(layer, '#FFFF00', 3)
-=======
->>>>>>> 66273621
 
             selectedGridLayer = layer;
             selectedGridIndex = feature.properties.gridIndexNum - 1;
